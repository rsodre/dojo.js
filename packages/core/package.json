--- conflicted
+++ resolved
@@ -20,11 +20,7 @@
         "starknet": "^6.1.5"
     },
     "devDependencies": {
-<<<<<<< HEAD
         "@dojoengine/torii-client": "workspace:*",
-=======
-        "@dojoengine/torii-client": "^0.6.125",
->>>>>>> 51d4bf20
         "@types/elliptic": "^6.4.14",
         "@vitest/coverage-v8": "^1.3.0",
         "tsup": "^8.0.1",
@@ -32,12 +28,10 @@
         "vitest": "^1.1.0"
     },
     "dependencies": {
-        "@dojoengine/recs": "0.1.35"
+        "@dojoengine/recs": "0.1.35",
+        "zod": "^3.22.4"
     },
     "bin": {
         "create-components": "./dist/bin/generateComponents.cjs"
-    },
-    "dependencies": {
-        "zod": "^3.22.4"
     }
 }
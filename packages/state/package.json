{
    "name": "@dojoengine/state",
    "version": "0.6.125",
    "description": "State sync for dojo",
    "author": "Loaf",
    "license": "MIT",
    "main": "dist/index.js",
    "type": "module",
    "scripts": {
        "build": "tsup --dts-resolve",
        "test": "jest"
    },
    "exports": {
        ".": {
            "import": "./dist/index.js",
            "types": "./dist/index.d.ts"
        }
    },
    "devDependencies": {
        "tsup": "^8.0.1",
        "typescript": "^5.0.3"
    },
    "peerDependencies": {
        "starknet": "^6.1.5"
    },
    "dependencies": {
        "@dojoengine/recs": "0.1.35",
<<<<<<< HEAD
        "@dojoengine/torii-client": "workspace:*",
        "@latticexyz/utils": "^2.0.0-next.11",
        "zustand": "^4.5.2"
=======
        "@dojoengine/torii-client": "^0.6.125",
        "@latticexyz/utils": "^2.0.0-next.11"
>>>>>>> 51d4bf20
    }
}<|MERGE_RESOLUTION|>--- conflicted
+++ resolved
@@ -25,13 +25,8 @@
     },
     "dependencies": {
         "@dojoengine/recs": "0.1.35",
-<<<<<<< HEAD
-        "@dojoengine/torii-client": "workspace:*",
+        "@dojoengine/torii-client": "^0.6.125",
         "@latticexyz/utils": "^2.0.0-next.11",
         "zustand": "^4.5.2"
-=======
-        "@dojoengine/torii-client": "^0.6.125",
-        "@latticexyz/utils": "^2.0.0-next.11"
->>>>>>> 51d4bf20
     }
 }
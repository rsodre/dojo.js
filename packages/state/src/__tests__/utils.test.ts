import { Type as RecsType, Schema } from "@dojoengine/recs";
import { afterEach, describe, expect, it, vi } from "vitest";

import { convertValues } from "../utils";

describe("convertValues", () => {
    // ... existing tests ...
    const consoleSpy = vi
        .spyOn(console, "warn")
        .mockImplementation(() => undefined);
    afterEach(() => {
        consoleSpy.mockReset();
    });

    describe("huge numbers", () => {
        it("should correctly convert huge BigInt values", () => {
            const schema = { hugeNumber: RecsType.BigInt };
            const values = {
                hugeNumber: {
                    value: "1000000000000000000000000000000000000000000000000000000000000001",
                },
            };
            const result = convertValues(schema, values);
            expect(result.hugeNumber).toBe(
                BigInt(
                    "1000000000000000000000000000000000000000000000000000000000000001"
                )
            );
        });

        it("should correctly convert huge BigInt values", () => {
            const schema = { hugeNumber: RecsType.BigInt };
            const values = {
                hugeNumber: {
                    value: "7f000000000000000000000000000000000000000000000000000000103fffff",
                },
            };
            const result = convertValues(schema, values);
            expect(result.hugeNumber).toBe(
                BigInt(
                    "0x7f000000000000000000000000000000000000000000000000000000103fffff"
                )
            );
        });

        it("should correctly convert huge Number values", () => {
            const schema = { hugeNumber: RecsType.Number };
            const values = { hugeNumber: { value: "1e+308" } }; // Max safe double
            const result = convertValues(schema, values);
            expect(result.hugeNumber).toBe(1e308);
        });

        it("should handle overflow for Number type", () => {
            const schema = { overflowNumber: RecsType.Number };
            const values = { overflowNumber: { value: "1e+309" } }; // Beyond max safe double
            const result = convertValues(schema, values);
            expect(result.overflowNumber).toBe(Infinity);
        });

        it("should correctly convert huge numbers in StringArray", () => {
            const schema = { hugeArray: RecsType.StringArray };
            const values = {
                hugeArray: {
                    value: [
                        { value: "12345678901234567890" },
                        { value: "98765432109876543210" },
                    ],
                },
            };
            const result = convertValues(schema, values);
            expect(result.hugeArray).toEqual([
                12345678901234567890n,
                98765432109876543210n,
            ]);
        });
    });

    describe("additional test cases", () => {
        it("should correctly convert boolean values", () => {
            const schema = { isActive: RecsType.Boolean };
            const values = { isActive: { value: true } };
            const result = convertValues(schema, values);
            expect(result.isActive).toBe(true);
        });

        it("should correctly convert string values", () => {
            const schema = { name: RecsType.String };
            const values = { name: { value: "Test Name" } };
            const result = convertValues(schema, values);
            expect(result.name).toBe("Test Name");
        });

        it("should handle null values", () => {
            const schema = { nullableField: RecsType.String };
            const values = { nullableField: { value: null } };
            const result = convertValues(schema, values);
            expect(result.nullableField).toBeNull();
        });

        it("should handle undefined values", () => {
            const schema = { undefinedField: RecsType.String };
            const values = { undefinedField: { value: undefined } };
            const result = convertValues(schema, values);
            expect(result.undefinedField).toBeUndefined();
        });

        it("should correctly convert nested schema values", () => {
            const schema = { nested: { innerField: RecsType.Number } };
            const values = {
                nested: { value: { innerField: { value: "42" } } },
            };
            const result = convertValues(schema, values);

            expect(result.nested).toEqual({ innerField: { value: "42" } });
        });
    });

    it("should handle null and undefined values", () => {
        const schema: Schema = {
            name: RecsType.String,
            age: RecsType.Number,
        };
        const values = {
            name: { value: "Alice", type: "string" },
            age: undefined,
        };
        const expected = {
            name: "Alice",
            age: undefined,
        };
        expect(convertValues(schema, values)).toEqual(expected);
    });

    it("should convert enum types correctly", () => {
        const schema: Schema = {
            status: RecsType.String,
        };
        const values = {
            status: { value: { option: "ACTIVE" }, type: "enum" },
        };
        const expected = {
            status: "ACTIVE",
        };
        expect(convertValues(schema, values)).toEqual(expected);
    });

    it("should handle RecsType.StringArray with empty array", () => {
        const schema: Schema = {
            tags: RecsType.StringArray,
        };
        const values = {
            tags: { value: [], type: "array" },
        };
        const expected = {
            tags: [],
        };
        expect(convertValues(schema, values)).toEqual(expected);
    });

    it("should handle RecsType.StringArray with enum items", () => {
        const schema: Schema = {
            tags: RecsType.StringArray,
        };
        const values = {
            tags: {
                value: [
                    { value: { option: "TAG1" }, type: "enum" },
                    { value: { option: "TAG2" }, type: "enum" },
                ],
                type: "array",
            },
        };
        const expected = {
            tags: ["TAG1", "TAG2"],
        };
        expect(convertValues(schema, values)).toEqual(expected);
    });

    it("should handle RecsType.StringArray with BigInt conversion", () => {
        const schema: Schema = {
            ids: RecsType.StringArray,
        };
        const values = {
            ids: {
                value: [
                    { value: "12345678901234567890", type: "string" },
                    { value: "98765432109876543210", type: "string" },
                ],
                type: "array",
            },
        };
        const expected = {
            ids: [
                BigInt("12345678901234567890"),
                BigInt("98765432109876543210"),
            ],
        };
        expect(convertValues(schema, values)).toEqual(expected);
    });

    it("should fallback to string if BigInt conversion fails", () => {
        const schema: Schema = {
            ids: RecsType.StringArray,
        };
        const values = {
            ids: {
                value: [{ value: "invalid_bigint", type: "string" }],
                type: "array",
            },
        };
        const expected = {
            ids: ["invalid_bigint"],
        };
        expect(convertValues(schema, values)).toEqual(expected);
<<<<<<< HEAD
        // expect(console.warn).toHaveBeenCalledWith(
        //     "Failed to convert invalid_bigint to BigInt. Using string value instead."
=======

        // TODO: fix console mocking
        // expect(consoleSpy).toHaveBeenCalled();
        // expect(consoleSpy).toHaveBeenCalledWith(
        //   "Failed to convert invalid_bigint to BigInt. Using string value instead."
>>>>>>> eb378d66
        // );
    });

    it("should handle RecsType.String", () => {
        const schema: Schema = {
            name: RecsType.String,
        };
        const values = {
            name: { value: "Bob", type: "string" },
        };
        const expected = {
            name: "Bob",
        };
        expect(convertValues(schema, values)).toEqual(expected);
    });

    it("should handle RecsType.BigInt with valid BigInt", () => {
        const schema: Schema = {
            balance: RecsType.BigInt,
        };
        const values = {
            balance: { value: "1000000000000000000", type: "string" },
        };
        const expected = {
            balance: BigInt("1000000000000000000"),
        };
        expect(convertValues(schema, values)).toEqual(expected);
    });

    it("should handle RecsType.Boolean", () => {
        const schema: Schema = {
            isActive: RecsType.Boolean,
        };
        const values = {
            isActive: { value: true, type: "boolean" },
        };
        const expected = {
            isActive: true,
        };
        expect(convertValues(schema, values)).toEqual(expected);
    });

    it("should handle RecsType.Number", () => {
        const schema: Schema = {
            score: RecsType.Number,
        };
        const values = {
            score: { value: "42", type: "string" },
        };
        const expected = {
            score: 42,
        };
        expect(convertValues(schema, values)).toEqual(expected);
    });

    it("should handle nested structs", () => {
        const nestedSchema: Schema = {
            street: RecsType.String,
            zip: RecsType.Number,
        };
        const schema: Schema = {
            name: RecsType.String,
            address: nestedSchema,
        };
        const values = {
            name: { value: "Charlie", type: "string" },
            address: {
                value: {
                    street: { value: "123 Main St", type: "string" },
                    zip: { value: "12345", type: "string" },
                },
                type: "struct",
            },
        };
        const expected = {
            name: "Charlie",
            address: {
                street: "123 Main St",
                zip: 12345,
            },
        };
        expect(convertValues(schema, values)).toEqual(expected);
    });

    it("should handle map structures", () => {
        const nestedSchema: Schema = {
            key1: RecsType.String,
            key2: RecsType.Number,
        };
        const schema: Schema = {
            config: nestedSchema,
        };
        const values = {
            config: {
                value: new Map([
                    ["key1", { value: "value1", type: "string" }],
                    ["key2", { value: "100", type: "string" }],
                ]),
                type: "struct",
            },
        };
        const expected = {
            config: {
                key1: "value1",
                key2: 100,
            },
        };
        expect(convertValues(schema, values)).toEqual(expected);
    });

    it("should handle primitive fallback in default case", () => {
        const schema: Schema = {
            miscellaneous: RecsType.String,
        };
        const values = {
            miscellaneous: { value: "some value", type: "unknown" },
        };
        const expected = {
            miscellaneous: "some value",
        };
        expect(convertValues(schema, values)).toEqual(expected);
    });

    it("should handle empty schema", () => {
        const schema: Schema = {};
        const values = {
            anyKey: { value: "any value", type: "string" },
        };
        const expected = {};
        expect(convertValues(schema, values)).toEqual(expected);
    });
});<|MERGE_RESOLUTION|>--- conflicted
+++ resolved
@@ -212,16 +212,11 @@
             ids: ["invalid_bigint"],
         };
         expect(convertValues(schema, values)).toEqual(expected);
-<<<<<<< HEAD
-        // expect(console.warn).toHaveBeenCalledWith(
-        //     "Failed to convert invalid_bigint to BigInt. Using string value instead."
-=======
 
         // TODO: fix console mocking
         // expect(consoleSpy).toHaveBeenCalled();
         // expect(consoleSpy).toHaveBeenCalledWith(
         //   "Failed to convert invalid_bigint to BigInt. Using string value instead."
->>>>>>> eb378d66
         // );
     });
 

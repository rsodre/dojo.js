import {
    Component,
    ComponentValue,
    Entity,
    Metadata,
    Schema,
    setComponent,
} from "@dojoengine/recs";
import {
    Clause,
    Entities,
    EntityKeysClause,
    OrderBy,
    PatternMatching,
    ToriiClient,
} from "@dojoengine/torii-client";
import { convertValues } from "../utils";

/**
 * Fetches and synchronizes entities with their components. This is useful for initializing the world state.
 * @param client - The client instance for API communication.
 * @param components - An array of component definitions.
 * @param clause - An optional clause to filter entities.
 * @param entityKeyClause - An array of entity key clauses to synchronize.
 * @param limit - The maximum number of entities to fetch per request (default: 100).
 * @param logging - Whether to log debug information (default: true).
 * @returns A promise that resolves to a subscription for entity updates.
 *
 * @example
 * // Fetch all entities and their components
 * const components = createClientComponents({ contractComponents });
 * const subscription = await getSyncEntities(client, components);
 *
 * @example
 * // Fetch filtered entities and their components
 * const components = createClientComponents({ contractComponents });
 * const clause = { ... }; // Define your filter clause
 * const entityKeyClause = [ ... ]; // Define your entity key clauses
 * const subscription = await getSyncEntities(client, components, clause, entityKeyClause);
 *
 * This function fetches entities and their components from the client, then
 * sets up a subscription for entity updates. It uses the provided clause (if any)
 * to filter entities and the specified components to determine which data to retrieve.
 * The function fetches entities in batches, controlled by the 'limit' parameter,
 * and then establishes a real-time subscription for future updates.
 */
export const getSyncEntities = async <S extends Schema>(
    client: ToriiClient,
    components: Component<S, Metadata, undefined>[],
    clause: Clause | undefined,
    entityKeyClause: EntityKeysClause[],
    orderBy: OrderBy[] = [],
    entityModels: string[] = [],
    limit: number = 100,
    logging: boolean = false
) => {
    if (logging) console.log("Starting getSyncEntities ", clause);
    await getEntities(
        client,
        clause,
        components,
        orderBy,
        entityModels,
        limit,
        logging
    );
    return await syncEntities(client, components, entityKeyClause, logging);
};
/**
 * Fetches and synchronizes events with their components. This is useful for initializing the world state with event data.
 * @param client - The client instance for API communication.
 * @param components - An array of component definitions.
 * @param clause - An optional clause to filter events.
 * @param entityKeyClause - An array of entity key clauses to synchronize.
 * @param limit - The maximum number of events to fetch per request (default: 100).
 * @param logging - Whether to log debug information (default: false).
 * @param historical - Whether to fetch and subscribe to historical events (default: false).
 * @param callback - An optional callback function to be called after fetching events.
 * @returns A promise that resolves to a subscription for event updates.
 *
 * @example
 * // Fetch all events and their components
 * const components = createClientComponents({ contractComponents });
 * const subscription = await getSyncEvents(client, components, undefined, entityKeyClause);
 *
 * @example
 * // Fetch filtered events and their components
 * const components = createClientComponents({ contractComponents });
 * const clause = { ... }; // Define your filter clause
 * const entityKeyClause = [ ... ]; // Define your entity key clauses
 * const subscription = await getSyncEvents(client, components, clause, entityKeyClause);
 *
 * This function fetches events and their components from the client, then
 * sets up a subscription for event updates. It uses the provided clause (if any)
 * to filter events and the specified components to determine which data to retrieve.
 * The function fetches events in batches, controlled by the 'limit' parameter,
 * and then establishes a real-time subscription for future updates.
 */
export const getSyncEvents = async <S extends Schema>(
    client: ToriiClient,
    components: Component<S, Metadata, undefined>[],
    clause: Clause | undefined,
    entityKeyClause: EntityKeysClause[],
    orderBy: OrderBy[] = [],
    entityModels: string[] = [],
    limit: number = 100,
    logging: boolean = false,
    historical: boolean = true,
    callback?: () => void
) => {
    if (logging) console.log("Starting getSyncEvents");
    await getEvents(
        client,
        components,
        orderBy,
        entityModels,
        limit,
        clause,
        logging,
        historical,
        callback
    );
    return await syncEvents(client, components, entityKeyClause, logging);
};

/**
 * Fetches all entities and their components from the client.
 * @param client - The client instance for API communication.
 * @param clause - An optional clause to filter entities.
 * @param components - An array of component definitions.
 * @param limit - The maximum number of entities to fetch per request (default: 100).
 * @param logging - Whether to log debug information (default: false).
 *
 * @example
 * const components = createClientComponents({ contractComponents });
 * await getEntities(client, undefined, components, 100);
 *
 * This function performs paginated queries to fetch all entities and their components.
 */
export const getEntities = async <S extends Schema>(
    client: ToriiClient,
    clause: Clause | undefined,
    components: Component<S, Metadata, undefined>[],
    orderBy: OrderBy[] = [],
    entityModels: string[] = [],
    limit: number = 100,
    logging: boolean = false,
    {
        dbConnection,
        timestampCacheKey,
    }: { dbConnection: IDBDatabase | undefined; timestampCacheKey: string } = {
        dbConnection: undefined,
        timestampCacheKey: "",
    }
) => {
    if (logging) console.log("Starting getEntities");
    let offset = 0;
    let continueFetching = true;

    const time = dbConnection ? getCache(timestampCacheKey) : 0;

    while (continueFetching) {
        const entities = await client.getEntities({
            limit,
            offset,
            clause,
            order_by: orderBy,
            entity_models: entityModels,
            dont_include_hashed_keys: false,
<<<<<<< HEAD
            order_by: [],
        });

        if (logging) console.log("entities", entities);
=======
            internal_updated_at: time,
        });

        if (dbConnection) {
            await insertEntitiesInDB(dbConnection, entities);
        }
>>>>>>> eb378d66

        if (logging) console.log(`Fetched entities`, entities);

        setEntities(entities, components, logging);

        if (Object.keys(entities).length < limit) {
            continueFetching = false;
        } else {
            offset += limit;
        }
    }

    if (dbConnection) {
        const currentTime = Math.floor(Date.now() / 1000);
        setCache(currentTime, timestampCacheKey);
    }
};

/**
 * Fetches event messages from the client and synchronizes them with t
 * he specified components.
 * @param client - The client instance for API communication.
 * @param components - An array of component definitions.
 * @param limit - The maximum number of event messages to fetch per request (default: 100).
 * @param clause - An optional clause to filter event messages.
 * @param logging - Whether to log debug information (default: false).
 * @param historical - Whether to fetch historical events (default: false).
 * @param callback - An optional callback function to be called after fetching events.
 */
export const getEvents = async <S extends Schema>(
    client: ToriiClient,
    components: Component<S, Metadata, undefined>[],
    orderBy: OrderBy[] = [],
    entityModels: string[] = [],
    limit: number = 100,
    clause: Clause | undefined,
    logging: boolean = false,
    historical: boolean = false,
    callback?: () => void
) => {
    if (logging) console.log("Starting getEvents");
    let offset = 0;
    let continueFetching = true;

    while (continueFetching) {
        const entities = await client.getEventMessages(
            {
                limit,
                offset,
                clause,
                order_by: orderBy,
                entity_models: entityModels,
                dont_include_hashed_keys: false,
<<<<<<< HEAD
                order_by: [],
=======
                internal_updated_at: 0,
>>>>>>> eb378d66
            },
            historical
        );

        if (logging) console.log("entities", entities);

        setEntities(entities, components, logging);

        if (Object.keys(entities).length === 0) {
            continueFetching = false;
        } else {
            offset += limit;
        }
    }

    callback && callback();
};

/**
 * Fetches entities and their components from the client based on specified criteria.
 * @param client - The client instance for API communication.
 * @param components - An array of component definitions to fetch.
 * @param entityKeyClause - An EntityKeysClause to filter entities by their keys.
 * @param patternMatching - The pattern matching strategy for entity keys (default: "FixedLen").
 * @param limit - The maximum number of entities to fetch per request (default: 1000).
 * @param logging - Whether to log debug information (default: false).
 *
 * @example
 * const components = createClientComponents({ contractComponents });
 * await getEntitiesQuery(client, components, { Keys: { keys: ["0x1"], models: ["Position"] } }, "FixedLen", 1000);
 *
 * This function performs paginated queries to fetch all matching entities and their
 * components. It uses the provided EntityKeysClause to filter entities and
 * the specified components to determine which data to retrieve.
 *
 * Note: Make sure to synchronize the entities by calling the syncEntities method after this.
 */
export const getEntitiesQuery = async <S extends Schema>(
    client: ToriiClient,
    components: Component<S, Metadata, undefined>[],
    entityKeyClause: EntityKeysClause,
    patternMatching: PatternMatching = "FixedLen",
    orderBy: OrderBy[] = [],
    entityModels: string[] = [],
    limit: number = 1000,
    logging: boolean = false
) => {
    if (logging) console.log("Starting getEntitiesQuery");
    let cursor = 0;
    let continueFetching = true;

    const componentArray = Object.values(components);

    const clause: Clause | null = entityKeyClause
        ? {
              Keys: {
                  keys:
                      "HashedKeys" in entityKeyClause
                          ? entityKeyClause.HashedKeys
                          : entityKeyClause.Keys.keys,
                  pattern_matching: patternMatching,
                  models: [
                      ...componentArray.map((c) => c.metadata?.name as string),
                  ],
              },
          }
        : null;

    const fetchedEntities = await client.getEntities({
        limit,
        offset: cursor,
        clause: clause || undefined,
        order_by: orderBy,
        entity_models: entityModels,
        dont_include_hashed_keys: false,
<<<<<<< HEAD
        order_by: [],
=======
        internal_updated_at: 0,
>>>>>>> eb378d66
    });

    while (continueFetching) {
        if (logging)
            console.log(
                `Fetched ${Object.keys(fetchedEntities).length} entities ${cursor}`
            );

        setEntities(fetchedEntities, components, logging);

        if (Object.keys(fetchedEntities).length < limit) {
            continueFetching = false;
        } else {
            cursor += limit;
        }
    }
};

/**
 * Sets up a subscription to sync entity updates.
 * @param client - The client instance for API communication.
 * @param components - An array of component definitions.
 * @param entityKeyClause - An array of EntityKeysClause to filter entities.
 * @param logging - Whether to log debug information (default: true).
 * @returns A promise that resolves with the subscription handler.
 * @example
 * const sync = await syncEntities(client, components, entityKeyClause);
 * // later...
 * sync.cancel(); // cancel the subscription
 */
export const syncEntities = async <S extends Schema>(
    client: ToriiClient,
    components: Component<S, Metadata, undefined>[],
    entityKeyClause: EntityKeysClause[],
    logging: boolean = true
) => {
    if (logging) console.log("Starting syncEntities");
    return await client.onEntityUpdated(
        entityKeyClause,
        (fetchedEntities: any, data: any) => {
            if (logging) console.log("Entity updated", fetchedEntities);

            setEntities({ [fetchedEntities]: data }, components, logging);
        }
    );
};

/**
 * Sets up a subscription to sync event messages.
 * @param client - The client instance for API communication.
 * @param components - An array of component definitions.
 * @param entityKeyClause - An array of EntityKeysClause to filter entities.
 * @param logging - Whether to log debug information (default: false).
 * @param historical - Whether to sync to historical events (default: false).
 * @returns A promise that resolves with the subscription handler.
 * @example
 * const sync = await syncEvents(client, components, entityKeyClause);
 * // later...
 * sync.cancel(); // cancel the subscription
 */
export const syncEvents = async <S extends Schema>(
    client: ToriiClient,
    components: Component<S, Metadata, undefined>[],
    entityKeyClause: EntityKeysClause[],
    logging: boolean = false,
    historical: boolean = false
) => {
    if (logging) console.log("Starting syncEvents");
    return await client.onEventMessageUpdated(
        entityKeyClause,
        historical,
        (fetchedEntities: any, data: any) => {
            if (logging) console.log("Event message updated", fetchedEntities);

            setEntities({ [fetchedEntities]: data }, components, logging);
        }
    );
};

/**
 * Updates the components of entities in the local state.
 * @param entities - An object of entities with their updated component data.
 * @param components - An array of component definitions.
 * @param logging - Whether to log debug information (default: false).
 */
export const setEntities = async <S extends Schema>(
    entities: any,
    components: Component<S, Metadata, undefined>[],
    logging: boolean = false
) => {
    if (
        Object.keys(entities).length === 0 ||
        (Object.keys(entities).length === 1 &&
            entities["0x0"] &&
            Object.keys(entities["0x0"]).length === 0)
    ) {
        console.warn("No entities to set");
        return;
    }

    if (logging) console.log("Entities to set:", entities);

    for (let key in entities) {
        if (!Object.hasOwn(entities, key)) {
            continue;
        }

        for (let componentName in entities[key]) {
            if (!Object.hasOwn(entities[key], componentName)) {
                continue;
            }
            let recsComponent = Object.values(components).find(
                (component) =>
                    component.metadata?.namespace +
                        "-" +
                        component.metadata?.name ===
                    componentName
            );

            if (recsComponent) {
                try {
                    const rawValue = entities[key][componentName];
                    if (logging)
                        console.log(
                            `Raw value for ${componentName} on ${key}:`,
                            rawValue
                        );

                    const convertedValue = convertValues(
                        recsComponent.schema,
                        rawValue
                    ) as ComponentValue;

                    if (logging)
                        console.log(
                            `Converted value for ${componentName} on ${key}:`,
                            convertedValue
                        );

                    if (!convertedValue) {
                        console.error(
                            `convertValues returned undefined or invalid for ${componentName} on ${key}`
                        );
                    }

                    setComponent(recsComponent, key as Entity, convertedValue);

                    if (logging)
                        console.log(
                            `Set component ${recsComponent.metadata?.name} on ${key}`
                        );
                } catch (error) {
                    console.warn(
                        `Failed to set component ${recsComponent.metadata?.name} on ${key}`,
                        error
                    );
                }
            } else {
                if (logging)
                    console.warn(
                        `Component ${componentName} not found in provided components.`
                    );
            }
        }
    }
};

const setCache = (time: number, timestampCacheKey: string) => {
    const timeString = Math.floor(time).toString();
    localStorage.setItem(timestampCacheKey, timeString);
};

const getCache = (timestampCacheKey: string) => {
    return Number(localStorage.getItem(timestampCacheKey) || 0);
};

async function insertEntitiesInDB(
    db: IDBDatabase,
    entities: Entities
): Promise<void> {
    return new Promise((resolve, reject) => {
        const transaction = db.transaction(["entities"], "readwrite");
        const store = transaction.objectStore("entities");

        let completed = 0;
        let error: Error | null = null;

        // Handle transaction completion
        transaction.oncomplete = () => {
            if (error) {
                reject(error);
            } else {
                resolve();
            }
        };

        transaction.onerror = () => {
            reject(transaction.error);
        };

        // Store each entity
        for (const [entityId, data] of Object.entries(entities)) {
            const entityData = {
                id: entityId,
                ...data,
            };

            const request = store.put(entityData);
            completed++;

            request.onerror = () => {
                error = request.error;
            };
        }
    });
}<|MERGE_RESOLUTION|>--- conflicted
+++ resolved
@@ -167,19 +167,12 @@
             order_by: orderBy,
             entity_models: entityModels,
             dont_include_hashed_keys: false,
-<<<<<<< HEAD
-            order_by: [],
-        });
-
-        if (logging) console.log("entities", entities);
-=======
             internal_updated_at: time,
         });
 
         if (dbConnection) {
             await insertEntitiesInDB(dbConnection, entities);
         }
->>>>>>> eb378d66
 
         if (logging) console.log(`Fetched entities`, entities);
 
@@ -233,11 +226,7 @@
                 order_by: orderBy,
                 entity_models: entityModels,
                 dont_include_hashed_keys: false,
-<<<<<<< HEAD
-                order_by: [],
-=======
                 internal_updated_at: 0,
->>>>>>> eb378d66
             },
             historical
         );
@@ -313,11 +302,7 @@
         order_by: orderBy,
         entity_models: entityModels,
         dont_include_hashed_keys: false,
-<<<<<<< HEAD
-        order_by: [],
-=======
         internal_updated_at: 0,
->>>>>>> eb378d66
     });
 
     while (continueFetching) {

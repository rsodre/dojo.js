--- conflicted
+++ resolved
@@ -17,13 +17,8 @@
     "author": "",
     "license": "MIT",
     "dependencies": {
-<<<<<<< HEAD
         "@dojoengine/torii-wasm": "../torii-wasm",
-        "starknet": "^5.19.5",
-=======
-        "@dojoengine/torii-wasm": "^0.1.42",
         "starknet": "5.19.5",
->>>>>>> 96e7881e
         "typescript": "^5.0.3"
     },
     "devDependencies": {

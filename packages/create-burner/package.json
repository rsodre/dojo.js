--- conflicted
+++ resolved
@@ -38,14 +38,9 @@
         "vitest": "^1.2.2"
     },
     "dependencies": {
-<<<<<<< HEAD
-        "@dojoengine/core": "^0.5.9",
+        "@dojoengine/core": "^0.6.0-alpha.5",
         "@scure/bip32": "^1.4.0",
-        "@starknet-react/core": "^1.0.3",
-=======
-        "@dojoengine/core": "^0.6.0-alpha.5",
         "@starknet-react/core": "2.3.0",
->>>>>>> 61ed641e
         "encoding": "^0.1.13",
         "get-starknet-core": "^3.2.0",
         "js-cookie": "^3.0.5"

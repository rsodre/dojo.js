--- conflicted
+++ resolved
@@ -39,12 +39,8 @@
         "@scure/bip32": "^1.4.0"
     },
     "dependencies": {
-<<<<<<< HEAD
         "@dojoengine/core": "workspace:*",
-=======
-        "@dojoengine/core": "^0.6.125",
         "@scure/bip32": "^1.4.0",
->>>>>>> 51d4bf20
         "@starknet-react/core": "2.3.0",
         "encoding": "^0.1.13",
         "get-starknet-core": "^3.2.0",

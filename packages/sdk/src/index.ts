--- conflicted
+++ resolved
@@ -153,12 +153,7 @@
          */
         sendMessage: async (
             data: TypedData,
-<<<<<<< HEAD
-            account: Account,
-            _isSessionSignature: boolean = false
-=======
             account: Account
->>>>>>> eb378d66
         ): Promise<void> => {
             try {
                 // Sign the typed data

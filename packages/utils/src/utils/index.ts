import { Event } from "starknet";
import {
    Entity,
    setComponent,
    Components,
    ComponentValue,
    Type as RecsType,
    Schema,
} from "@dojoengine/recs";
import { poseidonHashMany } from "micro-starknet";

/**
 * Filters events from a given receipt based on specific criteria.
 *
 * @param {any} receipt - The transaction receipt.
 * @returns {any[]} An array of events that meet the filtering criteria.
 */
export function getEvents(receipt: any): any[] {
    return receipt.events.filter((event: any) => {
        return (
            event.keys.length === 1 &&
            event.keys[0] ===
                "0x1a2f334228cee715f1f0f54053bb6b5eac54fa336e0bc1aacf7516decb0471d"
        );
    });
}

/**
 * Iterates over an array of events and updates components based on event data.
 *
 * @param {Components} components - The components to be updated.
 * @param {Event[]} events - An array of events containing component data.
 */
export function setComponentsFromEvents(
    components: Components,
    events: Event[]
) {
    events.forEach((event) => setComponentFromEvent(components, event.data));
}

/**
 * Updates a component based on the data from a single event.
 *
 * @param {Components} components - The components to be updated.
 * @param {string[]} eventData - The data from a single event.
 */
export function setComponentFromEvent(
    components: Components,
    eventData: string[]
) {
    // retrieve the component name
    const componentName = hexToAscii(eventData[0]);

    // retrieve the component from name
    const component = components[componentName];

    // get keys
    const keysNumber = parseInt(eventData[1]);
    let index = 2 + keysNumber + 1;

    const keys = eventData.slice(2, 2 + keysNumber).map((key) => BigInt(key));

    // get entityIndex from keys
    const entityIndex = getEntityIdFromKeys(keys);

    // get values
    const numberOfValues = parseInt(eventData[index++]);

    const string_keys = keys.map((key) => key.toString());

    // get values
    const values = eventData.slice(index, index + numberOfValues);

    // create component object from values with schema
    const valuesIndex = 0;
    const componentValues = decodeComponent(
        component.schema,
        [...string_keys, ...values],
        valuesIndex
    );

    // console.log(componentName, entityIndex, componentValues);

    // set component
    setComponent(component, entityIndex, componentValues);
}

/**
 * Parse component value into typescript typed value
 *
 * @param {string} value - The value to parse
 * @param {RecsType} type - The target type
 */
export function parseComponentValue(value: string, type: RecsType) {
    switch (type) {
        case RecsType.Boolean:
            return value === "0x0" ? false : true;
        case RecsType.Number:
            return Number(value);
        case RecsType.BigInt:
            return BigInt(value);
        default:
            return value;
    }
}

/**
 * Decodes a component based on the provided schema.
 *
 * @param {Component} component - The component description created by defineComponent(), containing the schema and metadata types.
 * @param {string[]} values - An array of string values used to populate the decoded component.
 * @returns {Object} The decoded component object.
 */
<<<<<<< HEAD
export function decodeComponent(
    schema: any,
    values: string[],
    valuesIndex: number
): any {
    // Iterate through the keys of the schema and reduce them to build the decoded component.
    return Object.keys(schema).reduce((acc: any, key) => {
        // If the current schema key points to an object and doesn't have a 'type' property,
        // it means it's a nested component. Therefore, we recursively decode it.
        if (typeof schema[key] === "object" && !schema[key].type) {
            acc[key] = decodeComponent(schema[key], values, valuesIndex);
=======
export function decodeComponent(component: Component, values: string[]): any {
    const schema: any = component.schema;
    const types: string[] = (component.metadata?.types as string[]) ?? [];
    const indices = { types: 0, values: 0 };
    return decodeComponentValues(schema, types, values, indices);
}

function decodeComponentValues(
    schema: Schema,
    types: string[],
    values: string[],
    indices: any
): any {
    // Iterate through the keys of the schema and reduce them to build the decoded component.
    return Object.keys(schema).reduce((acc: any, key) => {
        const valueType = schema[key];
        if (typeof valueType === "object") {
            // valueType is a Schema
            // it means it's a nested component. Therefore, we recursively decode it.
            acc[key] = decodeComponentValues(
                valueType as Schema,
                types,
                values,
                indices
            );
>>>>>>> 96e7881e
        } else {
            // valueType is a RecsType
            // If the schema key points directly to a type or is not an object,
            // we parse its value using the provided parseComponentValue function
            // and move to the next index in the values array.
<<<<<<< HEAD
            acc[key] = parseComponentValue(values[valuesIndex], schema[key]);
            valuesIndex++;
=======
            acc[key] = parseComponentValue(
                values[indices.values],
                valueType as RecsType
            );
            indices.values++;
            // the u256 type in cairo is actually { low: u128, high: u128 }
            // we need to consume two u128 values, shifting the second to compose u256
            if (types[indices.types] == "u256") {
                const value = parseComponentValue(
                    values[indices.values],
                    valueType as RecsType
                ) as bigint;
                acc[key] |= value << 128n;
                indices.values++;
            }
            indices.types++;
>>>>>>> 96e7881e
        }
        return acc;
    }, {});
}

/**
 * Converts a hexadecimal string to an ASCII string.
 *
 * @param {string} hex - The hexadecimal string.
 * @returns {string} The converted ASCII string.
 */
export function hexToAscii(hex: string) {
    var str = "";
    for (var n = 2; n < hex.length; n += 2) {
        str += String.fromCharCode(parseInt(hex.substr(n, 2), 16));
    }
    return str;
}

/**
 * Determines the entity ID from an array of keys. If only one key is provided,
 * it's directly used as the entity ID. Otherwise, a poseidon hash of the keys is calculated.
 *
 * @param {bigint[]} keys - An array of big integer keys.
 * @returns {Entity} The determined entity ID.
 */
export function getEntityIdFromKeys(keys: bigint[]): Entity {
    if (keys.length === 1) {
        return ("0x" + keys[0].toString(16)) as Entity;
    }
    // calculate the poseidon hash of the keys
    let poseidon = poseidonHashMany(keys);
    return ("0x" + poseidon.toString(16)) as Entity;
}

/**
 * Iterate through GraphQL entities and set components based on them.
 *
 * @param {Components} components - The target components structure where the parsed data will be set.
 * @param {any[]} entities - The array of GraphQL entities to parse and set in the components.
 */
export function setComponentsFromGraphQLEntities(
    components: Components,
    entities: any
) {
    entities.forEach((entity: any) => {
        setComponentFromGraphQLEntity(components, entity);
    });
}

/**
 * Set a component from a single GraphQL entity.
 *
 * @param {Components} components - The target components structure where the parsed data will be set.
 * @param {any} entityEdge - The GraphQL entity containing node information to parse and set in the components.
 */
export function setComponentFromGraphQLEntity(
    components: Components,
    entityEdge: any
) {
    const keys = entityEdge.node.keys.map((key: string) => BigInt(key));
    const entityIndex = getEntityIdFromKeys(keys);

    entityEdge.node.models.forEach((model: any) => {
        const componentName = model.__typename;
        const component = components[componentName];

        if (!component) {
            console.error(`Component ${componentName} not found`);
            return;
        }

        const componentValues = Object.keys(component.schema).reduce(
            (acc: ComponentValue, key) => {
                const value = model[key];
                const parsedValue = parseComponentValueFromGraphQLEntity(
                    value,
                    component.schema[key]
                );
                acc[key] = parsedValue;
                return acc;
            },
            {}
        );

        // console.log(componentValues);
        setComponent(component, entityIndex, componentValues);
    });
}

/**
 * Parse a component's value from a GraphQL entity based on its type or schema.
 *
 * @param {any} value - The raw value from the GraphQL entity.
 * @param {RecsType | object} type - The expected type or schema for the value.
 * @returns {any} The parsed value.
 */
export function parseComponentValueFromGraphQLEntity(
    value: any,
    type: RecsType | object
): any {
    if (value === undefined || value === null) return value;

    // Check if type is an object (i.e., a nested schema)
    if (typeof type === "object" && type !== null) {
        const parsedObject: any = {};
        for (const key in type) {
            parsedObject[key] = parseComponentValueFromGraphQLEntity(
                value[key],
                (type as any)[key]
            );
        }
        return parsedObject;
    }

    // For primitive types
    switch (type) {
        case RecsType.Boolean:
            return !!value;
        case RecsType.Number:
            if (typeof value === "string") {
                return 0;
            }
            return !isNaN(Number(value)) ? Number(value) : value;
        case RecsType.BigInt:
            return BigInt(value);
        default:
            return value;
    }
}

export function shortenHex(hexString: string, numDigits = 6) {
    if (hexString?.length <= numDigits) {
        return hexString;
    }

    const halfDigits = Math.floor(numDigits / 2);
    const firstHalf = hexString.slice(0, halfDigits);
    const secondHalf = hexString.slice(-halfDigits);
    return `${firstHalf}...${secondHalf}`;
}<|MERGE_RESOLUTION|>--- conflicted
+++ resolved
@@ -2,6 +2,7 @@
 import {
     Entity,
     setComponent,
+    Component,
     Components,
     ComponentValue,
     Type as RecsType,
@@ -72,12 +73,10 @@
     const values = eventData.slice(index, index + numberOfValues);
 
     // create component object from values with schema
-    const valuesIndex = 0;
-    const componentValues = decodeComponent(
-        component.schema,
-        [...string_keys, ...values],
-        valuesIndex
-    );
+    const componentValues = decodeComponent(component, [
+        ...string_keys,
+        ...values,
+    ]);
 
     // console.log(componentName, entityIndex, componentValues);
 
@@ -111,19 +110,6 @@
  * @param {string[]} values - An array of string values used to populate the decoded component.
  * @returns {Object} The decoded component object.
  */
-<<<<<<< HEAD
-export function decodeComponent(
-    schema: any,
-    values: string[],
-    valuesIndex: number
-): any {
-    // Iterate through the keys of the schema and reduce them to build the decoded component.
-    return Object.keys(schema).reduce((acc: any, key) => {
-        // If the current schema key points to an object and doesn't have a 'type' property,
-        // it means it's a nested component. Therefore, we recursively decode it.
-        if (typeof schema[key] === "object" && !schema[key].type) {
-            acc[key] = decodeComponent(schema[key], values, valuesIndex);
-=======
 export function decodeComponent(component: Component, values: string[]): any {
     const schema: any = component.schema;
     const types: string[] = (component.metadata?.types as string[]) ?? [];
@@ -149,16 +135,11 @@
                 values,
                 indices
             );
->>>>>>> 96e7881e
         } else {
             // valueType is a RecsType
             // If the schema key points directly to a type or is not an object,
             // we parse its value using the provided parseComponentValue function
             // and move to the next index in the values array.
-<<<<<<< HEAD
-            acc[key] = parseComponentValue(values[valuesIndex], schema[key]);
-            valuesIndex++;
-=======
             acc[key] = parseComponentValue(
                 values[indices.values],
                 valueType as RecsType
@@ -175,7 +156,6 @@
                 indices.values++;
             }
             indices.types++;
->>>>>>> 96e7881e
         }
         return acc;
     }, {});
